// /home/zodx/Desktop/trapigram/src/lib/db.ts
import { Pool } from "pg";
import { Kysely, PostgresDialect } from "kysely";

interface DB {
  // Base Better Auth Tables
  user: {
    id: string;
    email: string;
    name: string | null;
    phone: string | null;
    country: string | null;
    is_guest: boolean | null;
    emailVerified: boolean | null;
    image: string | null;
    createdAt: Date | null;
    updatedAt: Date | null;
  };

  account: {
    id: string;
    userId: string;
    accountId: string | null;
    providerId: string | null;
    accessToken: string | null;
    refreshToken: string | null;
    accessTokenExpiresAt: Date | null;
    refreshTokenExpiresAt: Date | null;
    scope: string | null;
    idToken: string | null;
    password: string | null;
    createdAt: Date | null;
    updatedAt: Date | null;
  };

  session: {
    id: string;
    userId: string;
    token: string;
    expiresAt: Date | null;
    ipAddress: string | null;
    userAgent: string | null;
    activeOrganizationId: string | null;
    createdAt: Date | null;
    updatedAt: Date | null;
  };

  verification: {
    id: string;
    identifier: string;
    value: string;
    expiresAt: Date | null;
    createdAt: Date | null;
    updatedAt: Date | null;
  };

  // Better Auth Organization Plugin Tables
  organization: {
    id: string;
    name: string;
    slug: string;
    logo: string | null;
    metadata: string | null;
    countries: string;
    encryptedSecret: string;
    createdAt: Date;
    updatedAt: Date;
  };

  clients: {
    id: string;
    userId: string | null;
    organizationId: string;
    username: string;
    firstName: string;
    lastName: string;
    lastInteraction: Date;
    email: string;
    phoneNumber: string;
    country: string | null;
    levelId: string;
    referredBy: string;
    createdAt: Date;
    updatedAt: Date;
  };

  coupons: {
    id: string;
    organizationId: string;
    name: string;
    code: string;
    description: string;
    discountType: string;
    discountAmount: number;
    expirationDate: Date;
    limitPerUser: number;
    usagePerUser: number;
    usageLimit: number;
    expendingMinimum: number;
    expendingLimit: number;
    countries: string;
    visibility: boolean;
    createdAt: Date;
    updatedAt: Date;
  };

  shipments: {
    id: string;
    organizationId: string;
    countries: string;
    title: string;
    description: string;
    costs: string;
    createdAt: Date;
    updatedAt: Date;
  };

  shippingMethods: {
    id: string;
    organizationId: string;
    name: string;
    url: string;
    countries: string;
    createdAt: Date;
    updatedAt: Date;
  };

  reviews: {
    id: string;
    orderId: string;
    organizationId: string;
    text: string;
    rate: string;
    createdAt: Date;
    updatedAt: Date;
  };

  member: {
    id: string;
    userId: string;
    organizationId: string;
    role: string;
    createdAt: Date;
  };

  invitation: {
    id: string;
    email: string;
    inviterId: string;
    organizationId: string;
    role: string;
    status: string;
    expiresAt: Date;
    createdAt: Date;
  };

  announcements: {
    id: string;
    organizationId: string;
    title: string;
    content: string;
    deliveryDate: Date | null;
    countries: string;
    sent: boolean;
    createdAt: Date;
    updatedAt: Date;
  };

  team: {
    id: string;
    name: string;
    organizationId: string;
    createdAt: Date;
    updatedAt: Date;
  };

  // Custom Tables
  tenant: {
    id: string;
    ownerUserId: string;
    ownerName: string | null;
    ownerEmail: string | null;
    plan: string | null;
    createdAt: Date;
    updatedAt: Date;
    onboardingCompleted: number | null;
  };

  subscription: {
    id: string;
    userId: string;
    plan: string | null;
    status: string | null;
    trialStart: Date | null;
    trialEnd: Date | null;
    periodStart: Date | null;
    periodEnd: Date | null;
  };

  warehouse: {
    id: string;
    tenantId: string;
    organizationId: string;
    name: string;
    countries: string;
    createdAt: Date;
    updatedAt: Date;
  };

  tickets: {
    id: string;
    organizationId: string;
    clientId: string;
    title: string;
    status: string;
    priority: string;
    createdAt: Date;
    updatedAt: Date;
  };

  ticketMessages: {
    id: string;
    ticketId: string;
    message: string;
    attachments: string;
    isInternal: boolean;
    createdAt: Date;
    updatedAt: Date;
  };

  organizationPlatformKey: {
    id: string;
    organizationId: string;
    platform: string;
    apiKey: string;
    createdAt: Date;
    updatedAt: Date;
  };

  organizationSupportEmail: {
    id: string;
    organizationId: string;
    country: string | null;
    isGlobal: boolean;
    email: string;
    createdAt: Date;
    updatedAt: Date;
  };

  productCategories: {
    id: string;
    name: string;
    slug: string;
    image: string | null;
    order: number;
    organizationId: string;
    parentId: string | null;
    createdAt: Date;
    updatedAt: Date;
  };

  productCategory: {
    productId: string;
    categoryId: string;
  };

  productAttributes: {
    id: string;
    name: string;
    slug: string;
    organizationId: string;
    createdAt: Date;
    updatedAt: Date;
  };

  productAttributeTerms: {
    id: string;
    attributeId: string;
    name: string;
    slug: string;
    organizationId: string;
    createdAt: Date;
    updatedAt: Date;
  };

  productAttributeValues: {
    productId: string;
    attributeId: string;
    termId: string;
  };

  products: {
    id: string;
    organizationId: string;
    tenantId: string;
    title: string;
    description: string | null;
    image: string | null;
    sku: string;
    status: "published" | "draft";
    productType: "simple" | "variable";
    regularPrice: Record<string, number>;
    salePrice: Record<string, number> | null;
    cost: Record<string, number>;
    allowBackorders: boolean;
    manageStock: boolean;
    stockStatus: "managed" | "unmanaged";
    createdAt: Date;
    updatedAt: Date;
  };

  productVariations: {
    id: string;
    product_id: string;
    attributes: Record<string, string>;
    sku: string;
    regularPrice: Record<string, number>;
    salePrice: Record<string, number> | null;
    cost: Record<string, number>;
    image: string | null;
    stock: Record<string, Record<string, number>> | null;
    createdAt: Date;
    updatedAt: Date;
  };

  warehouseStock: {
    id: string;
    warehouseId: string;
    productId: string;
    variationId: string | null;
    country: string;
    quantity: number;
    organizationId: string;
    tenantId: string;
    createdAt: Date;
    updatedAt: Date;
  };

  warehouseShareLink: {
    id: string;
    warehouseId: string;
    creatorUserId: string;
    token: string;
    status: "active" | "revoked";
    createdAt: Date;
    updatedAt: Date;
  };

  warehouseShareRecipient: {
    id: string;
    shareLinkId: string;
    recipientUserId: string;
    createdAt: Date;
    updatedAt: Date;
  };

  sharedProduct: {
    id: string;
    shareLinkId: string;
    productId: string;
    variationId: string | null;
    cost: Record<string, number>;
    createdAt: Date;
    updatedAt: Date;
  };

<<<<<<< HEAD
  paymentMethods: {
    id: string;
    description: string;
=======
  sharedProductMapping: {
    id: string;
    shareLinkId: string;
    sourceProductId: string;
    targetProductId: string;
    createdAt: Date;
    updatedAt: Date;
>>>>>>> 59572b85
  };
}

const pool = new Pool({
  connectionString: process.env.DATABASE_URL,
});

export const db = new Kysely<DB>({
  dialect: new PostgresDialect({ pool }),
});<|MERGE_RESOLUTION|>--- conflicted
+++ resolved
@@ -364,11 +364,11 @@
     updatedAt: Date;
   };
 
-<<<<<<< HEAD
   paymentMethods: {
     id: string;
     description: string;
-=======
+  };
+
   sharedProductMapping: {
     id: string;
     shareLinkId: string;
@@ -376,7 +376,6 @@
     targetProductId: string;
     createdAt: Date;
     updatedAt: Date;
->>>>>>> 59572b85
   };
 }
 
