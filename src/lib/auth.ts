--- conflicted
+++ resolved
@@ -6,14 +6,8 @@
 import { magicLink, organization, apiKey } from "better-auth/plugins";
 import { nextCookies } from "better-auth/next-js";
 import { createAuthMiddleware } from "better-auth/api";
-<<<<<<< HEAD
-
 import { db, pgPool } from "@/lib/db";
 import { sendEmail } from "@/lib/email";
-=======
-import { db, pgPool } from "@/lib/db";
-import { sendEmail }   from "@/lib/email";
->>>>>>> 28b08012
 import { subscriptionPlugin } from "@/lib/plugins/subscription-plugin";
 import { ac, owner } from "@/lib/permissions";
 
